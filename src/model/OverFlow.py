import torch
from torch import nn

from src.model.Decoder import FlowSpecDecoder, MotionDecoder
from src.model.Encoder import Encoder
from src.model.HMM import HMM
from src.utilities.data import align_gesture_with_mel


class OverFlow(nn.Module):
    def __init__(self, hparams):
        super().__init__()
        self.n_mel_channels = hparams.n_mel_channels
        self.n_frames_per_step = hparams.n_frames_per_step
        self.n_motion_joints = hparams.n_motion_joints
        self.frame_rate_reduction_factor = hparams.frame_rate_reduction_factor
        self.base_sampling_temperature = hparams.base_sampling_temperature
        self.motion_decoder_type = hparams.motion_decoder_type
        self.embedding = nn.Embedding(
            hparams.n_symbols, hparams.encoder_params[hparams.encoder_type]["hidden_channels"]
        )

        # Data Properties
        self.mel_normaliser = hparams.mel_normaliser
        self.motion_normaliser = hparams.motion_normaliser

        self.encoder = Encoder(hparams)
        # self.encoder = Tacotron2Encoder(hparams)
        self.hmm = HMM(hparams)
        self.decoder_mel = FlowSpecDecoder(hparams, hparams.n_mel_channels, hparams.p_dropout_dec_mel)
        self.decoder_motion = MotionDecoder(hparams, hparams.motion_decoder_type)
        if hparams.motion_decoder_type in ("transformer", "conformer"):
            self.motion_loss = nn.MSELoss()
        else:
            # TODO: define custom loss
            self.motion_loss = None
        self.logger = hparams.logger

    def parse_batch(self, batch):
        """
        Takes batch as an input and returns all the tensor to GPU
        Args:
            batch:

        Returns:

        """
        text_padded, input_lengths, mel_padded, motion_padded, output_lengths = batch
        text_padded = text_padded.long()
        input_lengths = input_lengths.long()
        mel_padded = mel_padded.float()
        motion_padded = motion_padded.float()
        output_lengths = output_lengths.long()

        return (
            (text_padded, input_lengths, mel_padded, motion_padded, output_lengths),
            (mel_padded, motion_padded),
        )

    def forward(self, inputs):
        text_inputs, text_lengths, mels, motions, mel_lengths = inputs
        text_lengths, mel_lengths = text_lengths.data, mel_lengths.data
        embedded_inputs = self.embedding(text_inputs).transpose(1, 2)
        encoder_outputs, text_lengths = self.encoder(embedded_inputs, text_lengths)
        z, z_lengths, logdet = self.decoder_mel(mels, mel_lengths)
        log_probs = self.hmm(encoder_outputs, text_lengths, z, z_lengths)
<<<<<<< HEAD
        motions = self.decoder_mel.preprocess(motions, z_lengths, z_lengths.max())[0][
            :, :, :: self.frame_rate_reduction_factor
        ]

        if self.motion_decoder_type != "flow":
            motion_output, _ = self.decoder_motion(z, z_lengths)
            # Make input data the same size as the decoder output for loss computation
            motions = make_tensor_equal_to_size(motions, motion_output.shape[1])
            motion_loss = self.motion_loss(motion_output, motions.transpose(1, 2))

        else:
            self.decoder_motion(
                z,
                z_lengths,
                motions,
            )

=======
        # Match the size of latent variable and motion
        motions = self.decoder_mel.preprocess(motions, z_lengths, z_lengths.max())[0]
        motion_decoder_output = self.decoder_motion(z, z_lengths, motions)
        motion_loss = self.motion_loss(motion_decoder_output["generated"], motion_decoder_output["target"])
>>>>>>> d69c8ef8
        hmm_loss = (log_probs + logdet) / (text_lengths.sum() + mel_lengths.sum())
        return hmm_loss, motion_loss

    @torch.inference_mode()
    def sample(self, text_inputs, text_lengths=None, sampling_temp=None):
        r"""
        Sampling mel spectrogram based on text inputs
        Args:
            text_inputs (int tensor) : shape ([x]) where x is the phoneme input
            text_lengths (int tensor, Optional):  single value scalar with length of input (x)

        Returns:
            mel_outputs (torch.FloatTensor): list of len of the output of mel spectrogram
                    each containing n_mel_channels channels
                shape: (len, n_mel_channels)
            motion_output: (torch.FloatTensor): list of len of the output of motion
                shape: (len, n_motion_joints)
            states_travelled (list): list of phoneme travelled at each time step t
                shape: (len)
        """
        if text_inputs.ndim > 1:
            text_inputs = text_inputs.squeeze(0)

        if text_lengths is None:
            text_lengths = text_inputs.new_tensor(text_inputs.shape[0])

        if sampling_temp is None:
            sampling_temp = self.base_sampling_temperature

        text_inputs, text_lengths = text_inputs.unsqueeze(0), text_lengths.unsqueeze(0)
        embedded_inputs = self.embedding(text_inputs).transpose(1, 2)
        encoder_outputs, text_lengths = self.encoder(embedded_inputs, text_lengths)

        (
            z,
            states_travelled,
            input_parameters,
            output_parameters,
        ) = self.hmm.sample(encoder_outputs, sampling_temp=sampling_temp)

        mel_output, mel_lengths, _ = self.decoder_mel(
            z.unsqueeze(0).transpose(1, 2), text_lengths.new_tensor([z.shape[0]]), reverse=True
        )
        z, _, _ = self.decoder_mel.preprocess(
            z.unsqueeze(0).transpose(1, 2), text_lengths.new_tensor([z.shape[0]]), z.shape[0]
        )
<<<<<<< HEAD
        motion_output, _ = self.decoder_motion(z, mel_lengths, reverse=True, sampling_temp=sampling_temp)
=======
        motion_output = self.decoder_motion(z, mel_lengths, reverse=True)
>>>>>>> d69c8ef8

        motion_output = align_gesture_with_mel(
            motion_output["generated"].squeeze(0),
            mel_output.shape[2],
            gesture_fps=86.1326125 / self.frame_rate_reduction_factor,
        ).T.unsqueeze(0)

        if self.mel_normaliser:
            mel_output = self.mel_normaliser.inverse_normalise(mel_output)
        if self.motion_normaliser:
            motion_output = self.motion_normaliser.inverse_normalise(motion_output)

        return (
            mel_output.transpose(1, 2),
            motion_output.transpose(1, 2),
            states_travelled,
            input_parameters,
            output_parameters,
        )

    def store_inverse(self):
        self.decoder_mel.store_inverse()<|MERGE_RESOLUTION|>--- conflicted
+++ resolved
@@ -64,30 +64,10 @@
         encoder_outputs, text_lengths = self.encoder(embedded_inputs, text_lengths)
         z, z_lengths, logdet = self.decoder_mel(mels, mel_lengths)
         log_probs = self.hmm(encoder_outputs, text_lengths, z, z_lengths)
-<<<<<<< HEAD
-        motions = self.decoder_mel.preprocess(motions, z_lengths, z_lengths.max())[0][
-            :, :, :: self.frame_rate_reduction_factor
-        ]
-
-        if self.motion_decoder_type != "flow":
-            motion_output, _ = self.decoder_motion(z, z_lengths)
-            # Make input data the same size as the decoder output for loss computation
-            motions = make_tensor_equal_to_size(motions, motion_output.shape[1])
-            motion_loss = self.motion_loss(motion_output, motions.transpose(1, 2))
-
-        else:
-            self.decoder_motion(
-                z,
-                z_lengths,
-                motions,
-            )
-
-=======
         # Match the size of latent variable and motion
         motions = self.decoder_mel.preprocess(motions, z_lengths, z_lengths.max())[0]
         motion_decoder_output = self.decoder_motion(z, z_lengths, motions)
         motion_loss = self.motion_loss(motion_decoder_output["generated"], motion_decoder_output["target"])
->>>>>>> d69c8ef8
         hmm_loss = (log_probs + logdet) / (text_lengths.sum() + mel_lengths.sum())
         return hmm_loss, motion_loss
 
@@ -134,11 +114,7 @@
         z, _, _ = self.decoder_mel.preprocess(
             z.unsqueeze(0).transpose(1, 2), text_lengths.new_tensor([z.shape[0]]), z.shape[0]
         )
-<<<<<<< HEAD
-        motion_output, _ = self.decoder_motion(z, mel_lengths, reverse=True, sampling_temp=sampling_temp)
-=======
         motion_output = self.decoder_motion(z, mel_lengths, reverse=True)
->>>>>>> d69c8ef8
 
         motion_output = align_gesture_with_mel(
             motion_output["generated"].squeeze(0),
