r"""
training_model.py

This file contains PyTorch Lightning's main module where code
of the main model is implemented
"""
import os
from argparse import Namespace

import lightning as L
import torch
from lightning.pytorch.utilities import grad_norm

from src.model.OverFlow import OverFlow
from src.validation_plotting import log_validation


class TrainingModule(L.LightningModule):
    def __init__(self, hparams):
        super().__init__()
        if type(hparams) != Namespace:
            hparams = Namespace(**hparams)

        self.save_hyperparameters(hparams)
        hparams.logger = self.logger
        self.max_gpu_usage = 0

        self.model = OverFlow(hparams)

    def forward(self, x):
        r"""
        Forward pass of the model

        Args:
            x (Any): input to the forward function

        Returns:
            output (Any): output of the forward function
        """
        log_probs = self.model(x)
        return log_probs

    def configure_optimizers(self):
        r"""
        Configure optimizer

        Returns:
            (torch.optim.Optimizer)
        """

        optimizer = torch.optim.Adam(
            self.parameters(),
            lr=self.hparams.learning_rate,
            weight_decay=self.hparams.weight_decay,
        )
        if self.hparams.scheduler is None:
            return optimizer
        elif self.hparams.scheduler == "warmup":
            warmup_steps = self.hparams.scheduler_params["warmup_steps"]

            def warm_decay(step):
                if step < warmup_steps:
                    return step / warmup_steps
                return 1.0

            scheduler = {
                "scheduler": torch.optim.lr_scheduler.LambdaLR(optimizer, warm_decay),
                "interval": "step",  # runs per batch rather than per epoch
                "frequency": 1,
                "name": "warmup",
            }
        else:
            raise NotImplementedError(f"Scheduler {self.hparams.scheduler} not implemented")

        return [optimizer], [scheduler]

    def training_step(self, train_batch, batch_idx):
        r"""
        Main training loop of your model

        Args:
            train_batch (List): batch of input data
            batch_idx (Int): index of the current batch

        Returns:
            loss (torch.FloatTensor): loss of the forward run of your model
        """
        x, y = self.model.parse_batch(train_batch)
        log_probs = self(x)
        loss = -log_probs.mean()
        self.log(
            "loss/train",
            float(loss.item()),
            prog_bar=True,
            on_step=True,
            sync_dist=True,
            logger=True,
        )
        self.log(
            "Global_Step",
            int(self.global_step),
            prog_bar=True,
            on_step=True,
            sync_dist=True,
            logger=False,
        )
        self._get_gpu_stats(loss)
        self.log(
            "trainer_stats/MaxGPUMemory", self.max_gpu_usage, logger=True, prog_bar=True, on_step=True, sync_dist=True
        )
        return loss

    def _get_gpu_stats(self, some_tensor):
        free, total = (x / (1024 * 1024) for x in torch.cuda.mem_get_info(some_tensor.device.index))
        self.max_gpu_usage = max(self.max_gpu_usage, total - free)

    def validation_step(self, val_batch, batch_idx):
        r"""
        Validation step

        Args:
            val_batch (Any): output depends what you are returning from the train loop
            batch_idx (): batch index
        """
        x, y = self.model.parse_batch(val_batch)
        log_probs = self(x)
        loss = -log_probs.mean()
        self.log("loss/val", loss.item(), prog_bar=True, sync_dist=True, logger=True)
        return loss

    def on_before_zero_grad(self, optimizer):
        r"""
        Takes actions before zeroing the gradients.
        We use it to plot the output of the model at
        the save_model_checkpoint iteration from hparams.

        Args:
            optimizer ([type]): [description]
        """

        if self.trainer.is_global_zero and (self.global_step % self.hparams.save_model_checkpoint == 0):
            (
                text_inputs,
                text_lengths,
                mels,
                max_len,
                mel_lengths,
                speaker_id,
            ) = self.get_an_element_of_validation_dataset()
            (
                mel_output,
                state_travelled,
                input_parameters,
                output_parameters,
            ) = self.model.sample(text_inputs[0], text_lengths[0], speaker_id=speaker_id[0])
            mel_output_normalised = self.model.normaliser(mel_output)

            with torch.inference_mode():
                _ = self.model((text_inputs, text_lengths, mels, max_len, mel_lengths, speaker_id))

            log_validation(
                self.logger.experiment,
                self.model,
                mel_output,
                mel_output_normalised,
                state_travelled,
                mels[0],
                input_parameters,
                output_parameters,
                self.global_step,
                self.train_dataloader().dataset.stft,
            )

            self.trainer.save_checkpoint(
                os.path.join(
                    self.hparams.checkpoint_dir,
                    self.hparams.run_name,
                    f"checkpoint_{self.global_step}.ckpt",
                )
            )

    def get_an_element_of_validation_dataset(self):
        r"""
        Gets an element of the validation dataset.

        Returns:
            text_inputs (torch.FloatTensor): The text inputs.
            text_lengths (torch.LongTensor): The text lengths.
            mels (torch.FloatTensor): The mels spectrogram.
            max_len (int): The maximum length of the mels spectrogram.
            mel_lengths (torch.LongTensor): The lengths of the mel spectrogram.
        """
<<<<<<< HEAD
        x, y = self.model.parse_batch(next(iter(self.val_dataloader())))
        (text_inputs, text_lengths, mels, max_len, mel_lengths, speaker_id) = x
=======
        x, y = self.model.parse_batch(next(iter(self.trainer.datamodule.val_dataloader())))
        (text_inputs, text_lengths, mels, max_len, mel_lengths) = x
>>>>>>> 60533c98
        text_inputs = text_inputs[0].unsqueeze(0).to(self.device)
        speaker_id = speaker_id[0].unsqueeze(0).to(self.device)
        text_lengths = text_lengths[0].unsqueeze(0).to(self.device)
        mels = mels[0].unsqueeze(0).to(self.device)
        max_len = torch.max(text_lengths).data
        mel_lengths = mel_lengths[0].unsqueeze(0).to(self.device)
        # Sometimes in a batch the element which has the maximum mel len
        # is not the same as the element which has the maximum text len.
        # This prevent the model to break down when plotting validation.
        mels = mels[:, :, : mel_lengths.item()]

        return text_inputs, text_lengths, mels, max_len, mel_lengths, speaker_id

    @torch.inference_mode()
    def inference(self, text_inputs, sampling_temp=1.0):
        """
        Similar to sampling but returns only mel outputs and states travelled.

        Args:
            text_inputs (torch.IntTensor): phonetised text inputs

        Returns:
            torch.FloatTensor: mel outputs
            torch.IntTensor: states travelled
        """
        mel_output, states_travelled, _, _ = self.sample(text_inputs, sampling_temp=sampling_temp)
        return mel_output, states_travelled

    @torch.inference_mode()
    def sample(self, text_inputs, text_lengths=None, speaker_id=None, sampling_temp=1.0):
        """
        Samples from the model

        Args:
            text_inputs (torch.IntTensor): phonetised text inputs
            text_lengths (torch.IntTensor, Optional): text lengths

        Returns:
            torch.FloatTensor: mel outputs
            torch.InteTensor: states travelled
            List[Tuple[torch.FloatTensor]]: input parameters
            List[Tuple[torch.FloatTensor]]: output parameters
        """
        return self.model.sample(text_inputs, text_lengths, speaker_id=speaker_id, sampling_temp=sampling_temp)

    def on_before_optimizer_step(self, optimizer):
        r"""
        Lightning method to log the grad norm of the model.
        change prog_bar to True to track on progress bar

        Args:
            grad_norm_dict: Dictionary containing current grad norm metrics

        """
<<<<<<< HEAD
        norm_dict = {"grad_norm/" + k: v for k, v in grad_norm_dict.items()}
        self.log_dict(norm_dict, on_step=True, on_epoch=True, prog_bar=False, logger=True)
=======
        norms = grad_norm(self, norm_type=2)
        self.log_dict(norms, on_step=True, on_epoch=True, prog_bar=False, logger=True)
>>>>>>> 60533c98
<|MERGE_RESOLUTION|>--- conflicted
+++ resolved
@@ -98,7 +98,7 @@
         )
         self.log(
             "Global_Step",
-            int(self.global_step),
+            float(self.global_step),
             prog_bar=True,
             on_step=True,
             sync_dist=True,
@@ -128,16 +128,10 @@
         self.log("loss/val", loss.item(), prog_bar=True, sync_dist=True, logger=True)
         return loss
 
-    def on_before_zero_grad(self, optimizer):
-        r"""
-        Takes actions before zeroing the gradients.
-        We use it to plot the output of the model at
-        the save_model_checkpoint iteration from hparams.
-
-        Args:
-            optimizer ([type]): [description]
-        """
-
+    def on_train_start(self):
+        self.on_train_batch_end(None, None, None)
+
+    def on_train_batch_end(self, outputs, batch, batch_idx):
         if self.trainer.is_global_zero and (self.global_step % self.hparams.save_model_checkpoint == 0):
             (
                 text_inputs,
@@ -168,7 +162,7 @@
                 input_parameters,
                 output_parameters,
                 self.global_step,
-                self.train_dataloader().dataset.stft,
+                self.trainer.datamodule.train_dataloader().dataset.stft,
             )
 
             self.trainer.save_checkpoint(
@@ -190,13 +184,8 @@
             max_len (int): The maximum length of the mels spectrogram.
             mel_lengths (torch.LongTensor): The lengths of the mel spectrogram.
         """
-<<<<<<< HEAD
-        x, y = self.model.parse_batch(next(iter(self.val_dataloader())))
+        x, y = self.model.parse_batch(next(iter(self.trainer.datamodule.val_dataloader())))
         (text_inputs, text_lengths, mels, max_len, mel_lengths, speaker_id) = x
-=======
-        x, y = self.model.parse_batch(next(iter(self.trainer.datamodule.val_dataloader())))
-        (text_inputs, text_lengths, mels, max_len, mel_lengths) = x
->>>>>>> 60533c98
         text_inputs = text_inputs[0].unsqueeze(0).to(self.device)
         speaker_id = speaker_id[0].unsqueeze(0).to(self.device)
         text_lengths = text_lengths[0].unsqueeze(0).to(self.device)
@@ -251,10 +240,5 @@
             grad_norm_dict: Dictionary containing current grad norm metrics
 
         """
-<<<<<<< HEAD
-        norm_dict = {"grad_norm/" + k: v for k, v in grad_norm_dict.items()}
-        self.log_dict(norm_dict, on_step=True, on_epoch=True, prog_bar=False, logger=True)
-=======
         norms = grad_norm(self, norm_type=2)
-        self.log_dict(norms, on_step=True, on_epoch=True, prog_bar=False, logger=True)
->>>>>>> 60533c98
+        self.log_dict(norms, on_step=True, on_epoch=True, prog_bar=False, logger=True)