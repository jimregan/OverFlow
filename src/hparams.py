--- conflicted
+++ resolved
@@ -49,11 +49,7 @@
         ################################
         # Experiment Parameters        #
         ################################
-<<<<<<< HEAD
-        run_name="FixingDecoderSize",
-=======
         run_name="OverFlow",
->>>>>>> 79ff520b
         gpus=[0],
         max_epochs=50000,
         val_check_interval=100,
