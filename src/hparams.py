r"""
hparams.py

Hyper Parameters for the experiment
"""
import os
from argparse import Namespace

import torch

from src.utilities.data import Normalise
from src.utilities.text import symbols


def create_hparams(generate_parameters=False):
    """
    Model hyperparemters
    Args:
        generate_paramters: default False
            Only used when you run data_properties.py

    Returns:
        hparams (Namespace)
    """

    # root_folder = pathlib.Path(__file__).parent.parent.resolve()
    # data_parameters_filename =  / "data_parameters.pt"
    data_parameters_filename = "data_parameters.pt"

    if not generate_parameters:
        if not os.path.exists(data_parameters_filename):
            raise FileNotFoundError(
                "Data Normalizing file not found! " + 'Run "python generate_data_properties.py" first'
            )

        data_properties = torch.load(data_parameters_filename)
        mean = data_properties["data_mean"].item()
        std = data_properties["data_std"].item()
        init_transition_prob = data_properties["init_transition_prob"]
        go_token_init_value = data_properties["go_token_init_value"]
        normaliser = Normalise(mean, std)
    else:
        # Must be while generating data properties
        normaliser = None
        init_transition_prob = None
        go_token_init_value = None
        mean = None
        std = None

    hparams = Namespace(
        ################################
        # Experiment Parameters        #
        ################################
<<<<<<< HEAD
        run_name="VCTK",
        gpus=[2],
=======
        run_name="UpdatedLightning",
        gpus=[3],
>>>>>>> 60533c98
        max_epochs=50000,
        val_check_interval=100,
        save_model_checkpoint=500,
        gradient_checkpoint=True,
        seed=1234,
        checkpoint_dir="checkpoints",
        tensorboard_log_dir="tb_logs",
        gradient_accumulation_steps=1,
        precision="16-mixed",
        # Placeholder to use it later while loading model
        logger=None,
        run_tests=False,
        warm_start=False,
        ignore_layers=["model.embedding.weight"],
        num_speakers=109,  # 1 for LJ-Speech
        ################################
        # Data Parameters             #
        ################################
        batch_size=18,
        load_mel_from_disk=False,
        training_files="data/filelists/vctk_train_filelist.txt",
        validation_files="data/filelists/vctk_val_filelist.txt",
        text_cleaners=["english_cleaners"],
        # phonetise=False,
        # training_files="data/filelists/ljs_audio_text_train_filelist.txt",
        # validation_files="data/filelists/ljs_audio_text_val_filelist.txt",
        # text_cleaners=["english_cleaners"],
        phonetise=True,
        add_blank=True,
        num_workers=32,
        ################################
        # Audio Parameters             #
        ################################
        max_wav_value=32768.0,
        sampling_rate=22050,
        filter_length=1024,
        hop_length=256,
        win_length=1024,
        n_mel_channels=80,
        mel_fmin=0.0,
        mel_fmax=8000.0,
        ################################
        # Data Properties              #
        ################################
        normaliser=normaliser,
        go_token_init_value=go_token_init_value,
        init_transition_probability=init_transition_prob,
        init_mean=0.0,
        init_std=1.0,
        data_mean=0,
        data_std=0,
        ################################
        # Model Parameters             #
        ################################
        n_symbols=len(symbols),
        ################################
        # Encoder parameters           #
        ################################
        encoder_type="xformer",
        encoder_params={
            "conv": {"kernel_size": 5, "n_convolutions": 3, "hidden_channels": 512, "state_per_phone": 2},
            "transformer": {
                "hidden_channels": 384,
                "n_layer": 6,
                "n_head": 1,
                "d_head": 64,
                "d_inner": 1024,
                "kernel_size": 3,
                "dropout": 0.1,
                "dropatt": 0.1,
                "dropemb": 0.0,
                "embed_input": False,
                "pre_lnorm": True,
                "rel_attention": False,
                "rel_window_size": 10,
            },
            "hfT5": {
                "hidden_channels": 1024,
                "n_layer": 6,
                "n_head": 1,
                "d_head": 64,
                "d_inner": 1024,
                "dropout": 0.1,
                "feed_forward_proj": "gated-gelu",
            },
            "xformer": {
                "block_type": "encoder",
                "hidden_channels": 384,  # will be changed to dim model later
                "num_layers": 6,
                "residual_norm_style": "pre",  # Optional, pre/post
                # "position_encoding_config": {
                #     "name": "rotary",  # whatever position encodinhg makes sens
                # },
                "multi_head_config": {
                    "num_heads": 1,
                    # "dim_model": 64,
                    "use_rotary_embeddings": True,
                    "attention": {
                        "name": "scaled_dot_product",
                        "dropout": 0.1,
                        "causal": False,
                    },
                },
                "feedforward_config": {
                    "name": "MLP",
                    "dropout": 0.1,
                    "activation": "gelu",
                    "hidden_layer_multiplier": 4,
                    # "dim_model": 1024,
                },
            },
        },
        ################################
        # HMM Parameters               #
        ################################
        n_frames_per_step=1,  # AR Order
        train_go=True,
        variance_floor=0.001,
        data_dropout=0,
        data_dropout_while_eval=True,
        data_dropout_while_sampling=False,
        predict_means=True,
        max_sampling_time=1000,
        deterministic_transition=True,
        duration_quantile_threshold=0.5,
        ################################
        # Prenet parameters            #
        ################################
        prenet_n_layers=2,
        prenet_dim=256,
        prenet_dropout=0.5,
        prenet_dropout_while_eval=True,
        ################################
        # Decoder RNN parameters       #
        ################################
        post_prenet_rnn_dim=1024,
        ################################
        # Decoder Parameters           #
        ################################
        parameternetwork=[1024],
        ################################
        # Decoder Flow Parameters      #
        ################################
        flow_hidden_channels=150,
        kernel_size_dec=5,
        dilation_rate=1,
        n_blocks_dec=12,
        n_block_layers=4,
        p_dropout_dec=0.05,
        n_split=4,
        n_sqz=2,
        sigmoid_scale=False,
        gin_channels=384,
        ################################
        # Optimization Hyperparameters #
        ################################
        learning_rate=1e-3,
        weight_decay=1e-6,
        grad_clip_thresh=5.0,
<<<<<<< HEAD
        stochastic_weight_avg=False,
        scheduler=None,
        scheduler_params={
            "warmup_steps": 4000,
        },
=======
>>>>>>> 60533c98
    )

    return hparams<|MERGE_RESOLUTION|>--- conflicted
+++ resolved
@@ -51,13 +51,8 @@
         ################################
         # Experiment Parameters        #
         ################################
-<<<<<<< HEAD
-        run_name="VCTK",
+        run_name="Test",
         gpus=[2],
-=======
-        run_name="UpdatedLightning",
-        gpus=[3],
->>>>>>> 60533c98
         max_epochs=50000,
         val_check_interval=100,
         save_model_checkpoint=500,
@@ -217,14 +212,11 @@
         learning_rate=1e-3,
         weight_decay=1e-6,
         grad_clip_thresh=5.0,
-<<<<<<< HEAD
         stochastic_weight_avg=False,
         scheduler=None,
         scheduler_params={
             "warmup_steps": 4000,
         },
-=======
->>>>>>> 60533c98
     )
 
     return hparams