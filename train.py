r"""
train.py

PyTorch-Lightning Trainer file, main file to run your training
"""
import argparse
import os

import lightning as L
import torch
<<<<<<< HEAD
from pytorch_lightning.callbacks import LearningRateMonitor
from pytorch_lightning.loggers import TensorBoardLogger
from pytorch_lightning.plugins import DDPPlugin
from pytorch_lightning.utilities.seed import seed_everything
=======
from lightning import seed_everything
from lightning.pytorch.callbacks import DeviceStatsMonitor
from lightning.pytorch.loggers import TensorBoardLogger
>>>>>>> 60533c98

from src.data_module import LightningLoader
from src.hparams import create_hparams
from src.training_module import TrainingModule


def warm_start_model(checkpoint_path, model, ignore_layers):
    assert os.path.isfile(checkpoint_path)
    print(f"Warm starting model from checkpoint '{checkpoint_path}'")
    checkpoint_dict = torch.load(checkpoint_path, map_location="cpu")
    model_dict = checkpoint_dict["state_dict"]
    if len(ignore_layers) > 0:
        model_dict = {k: v for k, v in model_dict.items() if k not in ignore_layers}
        dummy_dict = model.state_dict()
        dummy_dict.update(model_dict)
        model_dict = dummy_dict
    model.load_state_dict(model_dict)
    return model


if __name__ == "__main__":
    parser = argparse.ArgumentParser()
    parser.add_argument(
        "-c",
        "--checkpoint_path",
        type=str,
        default=None,
        required=False,
        help="checkpoint path",
    )
    parser.add_argument("-r", "--run_name", type=str, default=None, required=False, help="run name")
    parser.add_argument("-g", "--gpus", nargs="*", default=None, required=False, help="gpu")
    parser.add_argument("-w", "--warm_start", action="store_true", default=False, help="warm start")

    args = parser.parse_args()

    if args.checkpoint_path and not os.path.exists(args.checkpoint_path):
        raise FileExistsError("Check point not present recheck the name")

    hparams = create_hparams()
    if args.run_name:
        hparams.run_name = args.run_name

    if args.gpus:
        hparams.gpus = args.gpus

    hparams.warm_start = args.warm_start
    hparams.checkpoint_path = args.checkpoint_path

    seed_everything(hparams.seed)

    data_module = LightningLoader(hparams)
    model = TrainingModule(hparams)

    def count_parameters(model, element_name):
        return f"{element_name}  has {sum(p.numel() for p in model.parameters() if p.requires_grad): ,} trainable \
            parameters"

    elements = {"Encoder": model.model.encoder, "HMM": model.model.hmm, "Decoder": model.model.decoder}

    for element_name, element in elements.items():
        print(count_parameters(element, element_name))

    print(f"[+] Total: {count_parameters(model.model, 'Model')}")

    if hparams.warm_start:
        model = warm_start_model(args.checkpoint_path, model, hparams.ignore_layers)
        args.checkpoint_path = None
        # We have already loaded the model weights, so we don't want to load optimizer states from checkpoint

    logger = TensorBoardLogger(hparams.tensorboard_log_dir, name=hparams.run_name)
<<<<<<< HEAD
    print(f"[+] Run Name: {hparams.run_name}")
    trainer = pl.Trainer(
        resume_from_checkpoint=args.checkpoint_path,
        gpus=hparams.gpus,
=======

    trainer = L.Trainer(
        devices=hparams.gpus,
>>>>>>> 60533c98
        logger=logger,
        log_every_n_steps=1,
        val_check_interval=hparams.val_check_interval,
        gradient_clip_val=hparams.grad_clip_thresh,
        max_epochs=hparams.max_epochs,
        precision=hparams.precision,
<<<<<<< HEAD
        track_grad_norm=2,
        limit_val_batches=10,
        callbacks=[LearningRateMonitor(logging_interval="step", log_momentum=True)],
=======
        callbacks=[DeviceStatsMonitor()],
>>>>>>> 60533c98
    )

    trainer.fit(model=model, datamodule=data_module, ckpt_path=args.checkpoint_path)<|MERGE_RESOLUTION|>--- conflicted
+++ resolved
@@ -8,16 +8,9 @@
 
 import lightning as L
 import torch
-<<<<<<< HEAD
-from pytorch_lightning.callbacks import LearningRateMonitor
-from pytorch_lightning.loggers import TensorBoardLogger
-from pytorch_lightning.plugins import DDPPlugin
-from pytorch_lightning.utilities.seed import seed_everything
-=======
 from lightning import seed_everything
 from lightning.pytorch.callbacks import DeviceStatsMonitor
 from lightning.pytorch.loggers import TensorBoardLogger
->>>>>>> 60533c98
 
 from src.data_module import LightningLoader
 from src.hparams import create_hparams
@@ -39,6 +32,7 @@
 
 
 if __name__ == "__main__":
+    torch.set_float32_matmul_precision("medium")
     parser = argparse.ArgumentParser()
     parser.add_argument(
         "-c",
@@ -89,29 +83,16 @@
         # We have already loaded the model weights, so we don't want to load optimizer states from checkpoint
 
     logger = TensorBoardLogger(hparams.tensorboard_log_dir, name=hparams.run_name)
-<<<<<<< HEAD
-    print(f"[+] Run Name: {hparams.run_name}")
-    trainer = pl.Trainer(
-        resume_from_checkpoint=args.checkpoint_path,
-        gpus=hparams.gpus,
-=======
 
     trainer = L.Trainer(
         devices=hparams.gpus,
->>>>>>> 60533c98
         logger=logger,
         log_every_n_steps=1,
         val_check_interval=hparams.val_check_interval,
         gradient_clip_val=hparams.grad_clip_thresh,
         max_epochs=hparams.max_epochs,
         precision=hparams.precision,
-<<<<<<< HEAD
-        track_grad_norm=2,
-        limit_val_batches=10,
-        callbacks=[LearningRateMonitor(logging_interval="step", log_momentum=True)],
-=======
         callbacks=[DeviceStatsMonitor()],
->>>>>>> 60533c98
     )
 
     trainer.fit(model=model, datamodule=data_module, ckpt_path=args.checkpoint_path)